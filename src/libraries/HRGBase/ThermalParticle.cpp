--- conflicted
+++ resolved
@@ -15,16 +15,11 @@
 double ParticleDecay::ModifiedWidth(double m)
 {
 	if (m < mM0) return 0.;
-<<<<<<< HEAD
-	if (mM0 >= mPole) return mBratio;
-	return mBratio * pow(1. - (mM0 / m)*(mM0 / m), mL + 1. / 2.) / pow(1. - (mM0 / mPole)*(mM0 / mPole), mL + 1. / 2.);
-=======
 	//if (mM0 >= mPole) return mBratio;
 	if (mM0 >= mPole)
 		return mBratio * pow(1. - (mM0 / m)*(mM0 / m), mL + 1. / 2.);
   return mBratio * pow(1. - (mM0 / m)*(mM0 / m), mL + 1. / 2.) / pow(1. - (mM0 / mPole)*(mM0 / mPole), mL + 1. / 2.);
 	//return mBratio * pow((m - mM0) / (mPole - mM0), 1. / 2.); // as in 1808.02106
->>>>>>> ec5f438c
 }
 
 
