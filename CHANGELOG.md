# Changelog

All notable changes to this project will be documented in this file. 

The format is based on [Keep a Changelog](https://keepachangelog.com/en/1.0.0/)

<<<<<<< HEAD
## [Version 1.4.1] 

Date: 2022-10-18

- GUI: Added more clarity concerning the loading of the decays list
- GUI: Number of known decays channels shown in the table for unstable hadrons
- Added explicit calculation of Fermi-Dirac integrals at T = 0

=======
>>>>>>> 3fe2829a

## [Version 1.4] 

Date: 2022-08-25

Main new feature: Excluded volume effect in the Monte Carlo event generator

## Enhancements
- Hard-core repulsion in event generator (see [FIST sampler](https://github.com/vlvovch/fist-sampler))
- Crossterms EV-HRG model is now implemented as partial case of QvdW-HRG model (for a = 0)
- GUI: Blast-wave model: Option to set the value of parameter r_max (the maximim transverse radius)
- GUI: Minor improvements for PCE-HRG model thermal fits

## Bugfixes
- GUI: Fix bug with the sign of strongly intensive quantity Delta
- GUI: Options for different treatments of hard-core repulsion in event generator

## [Version 1.3.4] 

Date: 2022-05-05

GUI: Fixed a bug with the calculation of scaled moments and Pearson correlation coefficients that was introduced in the previous version 1.3.3

## [Version 1.3.3] 

Date: 2022-05-03

GUI: Added scaled moments and Pearson correlation coefficients into the correlations dialog

## [Version 1.3.2] 

Date: 2022-02-18

Minor enhancements and bugfixes

## Enhancements
- GUI: Binning options in event generator
- GUI: Ability to add resonances and other particles to online analysis
- GUI: Export Monte Carlo momentum distributions to file
- Event generator: Monte Carlo sampler of ideal HRG from an arbitrary (numerical) hypersurface
- Event generator: Event generator output through a new event writer class
- Event generator: Experimental support for HepMC format
- Lists: Checks the list for particles with non-zero strangeness/charm but zero strangeness/charm quark content and outputs warnings

## Bugfixes
- Fix the ordering of p0 and px,py,pz output in ascii event generator output. Was px,py,pz,p0, now it is p0,px,py,pz which is consistent with the header line
- Strangeness/charm neutrality equations will now be solved properly for lists with incorrect zero |s| and |c| columns

## [Version 1.3.1] 

Date: 2021-05-26

Minor enhancements and bugfixes

## Enhancements
- GUI: Output moments in addition to susceptiblities in the correlations dialog, output nudyn and D measure in equation of state tab
- GUI: Show lattice data for ratios of quantities for the equation of state tab in the GUI, where available
- GUI: Display mean pT in the event generator tab
- Event generator: Sampling of the space-time coordinates in addition to the momenta (*not yet supported for the Siemens-Rasmussen model*)
- Event generator: Write the output in the format tailored for UrQMD afterburner from https://github.com/jbernhard/urqmd-afterburner
- Event generator: Output particle energy (p0) by default when writing to file


## Bugfixes
- Fix the flag setting in ThermalModelPCE for the Saha equation mode and the freeze-out of long-lived resonances
- GUI: Fix the output of strongly intensive quantities for net-particle correlations
- Event generator: Correct resonance mass-energy rescaling when masses of decay products exceed the mass of a resonance
- Add contributions of the K0S decays to the inclusive (weak decay included) yields of pions. Note that decay contributions from K0L are not included

## [Version 1.3] 

Date: 2020-11-07

Version 1.3 contains a number of new features, improvements, and bugfixes

## Partial chemical equilibrium (PCE)

This release implements HRG in partial chemical equilibrium (PCE) [Bebie et al, [Nucl. Phys. B **378**, 95 (1992)](https://inspirehep.net/literature/316591)], as appropriate for modeling the hadronic phase of heavy-ion collisions. PCE is implemented as a new **ThermalModelPCE** class, and has been used in two recent papers, [Phys. Lett. B **800**, 135131 (2020)](https://inspirehep.net/literature/1726464) and [Phys. Rev. C **102**, 024909 (2020)](https://inspirehep.net/literature/1751960)

See [PCE-Saha-LHC.cpp](./src/examples/PCE/PCE-Saha-LHC.cpp) for a usage example and [this link](https://fias.uni-frankfurt.de/~vovchenko/project/thermal-fist/doc/classthermalfist_1_1_thermal_model_p_c_e.html) for documentation.

The PCE-HRG model is available in the thermal fitting routine, with Tkin being an extra fitting parameter

The PCE-HRG is also accessible for use in the graphical user interface program through a button `PCE/Saha/Other...`

## Particle lists

- The default particle list is now based on the 2020 edition of the PDG listing. As before, the list contains only hadrons and resonances with an established status. Changes compared to the old 2014 PDG list are mild.

- Version 1.3 now fully supports charm. The charmed hadrons are available in an extended input list file [list-withcharm.dat](./input/list/PDG2020/list-withcharm.dat)

- The excited nuclei with mass number up to A = 5 have been added with this release, they are available in an extended input list file [list-withexcitednuclei.dat](./input/list/PDG2020/list-withexcitednuclei.dat). The reference for this list of excited nuclei is [Phys. Lett. B **809**, 135746 (2020)](https://inspirehep.net/literature/1790683)

- The hadron list converted from [SMASH](https://smash-transport.github.io/) transport model (version 1.8) is available [here](./input/list/SMASH-1.8)

## Other changes

- Mixed-canonical ensembles in Monte Carlo event generator
- Reworked cylindrical blast-wave event generator with much faster initialization
- Cracow freeze-out generator
- Fermi-Dirac and Bose-Einstein momentum samplers for the event generator with quantum statistics
- Correct decay kinematics involving leptons and photons, the decay leptons/photons, if any, are included in event generator output
- Option for modular loading of particle lists
- Functions for computing net-particle/net-charge correlators (see documentation)
- Leptons and photons will appear in decays of some hadrons with correct kinematics, even if they are not included in the particle list

## Changes to the graphical user interface
- Calculation of matrices of various 2nd-order correlators (accessible on the `Thermal model` tab via `Correlations...` button
- For quantum van der Waals and X-terms excluded volume models: the EV/vdW interactions by default are now only for baryon-baryon and antibaryon-antibaryon pairs, in order to make it consistent with the literature
- Enable PCE mode via `PCE/Saha/Other...`, then possible to fit Tkin in the thermal fits mode
- Option for quantum statistical momentum distribution in the event generator mode (note that multiplicity distributions are still Poisson!)
- Mixed-canonical ensembles in the event generator mode
- Cracow model in the event generator mode

## Bugfixes
- Fix for Bose-Einstein condensation issue in event generator with finite resonance widths
- Fix for Fermi-Dirac integrals in case of massless particles
- Fix for decay properties of some charmed hadrons
- Fix for momentum sampling in event generators in case of zero collective/radial flow

## [Version 1.2] 

Date: 2019-07-22

**The version of the code published in [Computer Physics Communications](https://doi.org/10.1016/j.cpc.2019.06.024)**

### Changes
- Improved performace of the event generator. Exact baryon number conservation now taken into account using [Devroye's method](https://doi.org/10.1016/S0167-7152(02)00055-X) of sampling the Bessel distribution
- Possibility to set volume on an event-by-event basis in the event generator
- The beta parameter in cylindrical blast-wave model now corresponds to the surface velocity parameter \beta_s
- Mixed-canonical ensembles are now available through GUI (use the canonical ensemble and conservation laws dialogs)

### Bugfixes
- Mixed-canonical ensembles now work at non-zero densities of conserved charges
- Correct analytic calculation of fluctuations in mixed-canonical ensembles
- Small violation of electric charge conservation in event generator within full canonical ensemble
- Proxy net charge susceptibility now corresponds again to net-charge instead of net-pion number. This fixes the output of the cpc4 example, a bug introduced in the pre-release of version 1.2

## [Version 1.1] 

Date: 2019-01-25

- A pdg code is now held in a 64-bit integer (was 32-bit)
- A pdg code with a trailing zero in thermal fit/yields applications can now be interpreted as a sum of yields of particles and antiparticles, which correspond to the pdg code without this trailing zero
- The fit procedure is improved to catch possible issues with a Bose-Einstein condensation
- cpc2 and cpc3 examples slightly reworked and optimized, calculation of fit number of dof in cpc3 corrected
- Cosmetic changes to the code, mainly in response to compiler warnings

## [Version 1.0] 

Date: 2019-01-16

Matches the code released with the [arXiv documentation paper](https://arxiv.org/abs/1901.05249v1)

- Charm particles
- Possibility to set seed in the random generator

## [Version 0.9] 

Date: 2019-01-09

**Library**

- Possibility to constrain baryochemical potential by entropy-per-baryon ratio
- Support for charm-canonical ensemble in event generator
- Code structure optimization
- Doxygen documentation

**GUI frontend**

- More convenient HRG model and thermal fit configuration in GUI
- Thermal fit plots
- New equation of state tab for calculating temperature dependencies of various observables,
- Possibility to increase/decrease font size

**Other**

- More files with various experimental data
- New examples

## [Version 0.8] 

Date: 2018-12-26

#### Library
- New, more human-readable format of decays input file (old one still supported)
- Broyden method related routines refactored. Non-linear equations are now solved when needed using the generic routines, resulting in a cleaner code
- Fix for calculations of the ideal gas functions in the case of zero particle mass
- Decay feeddown contributions can now be separated into strong/electromagnetic/weak decays
- Fixed bug regarding light quark content calculations for hypernuclei (only relevant if both chemical non-eq. of light quarks  and light hypernuclei are considered)
- All third-party libraries/code moved into the `thirdparty` folder
- Resonance widths: eBW scheme with constant branching ratios added (very similar results to the standard eBW scheme but much faster)

#### GUI
- New tab for editing the particle list on the fly
- Tool-tips
- Possibility to do calculations in the Thermal Model tab using the parameters extracted from a thermal fit in the other tab
- *About Thermal-FIST* dialog window
- Menu, with an option to increase/decrease font size
- Splash screen, app icon (Windows only)

## [Version 0.7] 

Date: 2018-12-10

- eBW scheme now also implemented in event generator
- Quantum statistics by default now computed using quadratures (was cluster expansion)
- Zero-width scheme is now the default one (was energy-independent Breit-Wigner)
- Spectral functions and (energy-dependent) branching ratios visualization in gui
- Some improvements in numerics at low temperatures

## [Version 0.6] 

Date: 2018-08-02

**The first public version of Thermal-FIST**

[Version 1.4]: https://github.com/vlvovch/Thermal-FIST/compare/v1.3.4...v1.4

[Version 1.3.4]: https://github.com/vlvovch/Thermal-FIST/compare/v1.3.3...v1.3.4

[Version 1.3.3]: https://github.com/vlvovch/Thermal-FIST/compare/v1.3.2...v1.3.3

[Version 1.3.2]: https://github.com/vlvovch/Thermal-FIST/compare/v1.3.1...v1.3.2

[Version 1.3.1]: https://github.com/vlvovch/Thermal-FIST/compare/v1.3...v1.3.1

[Version 1.3]: https://github.com/vlvovch/Thermal-FIST/compare/v1.2(cpc)...v1.3

[Version 1.2]: https://github.com/vlvovch/Thermal-FIST/compare/v1.1...v1.2(cpc)

[Version 1.1]: https://github.com/vlvovch/Thermal-FIST/compare/v1.0...v1.1

[Version 1.0]: https://github.com/vlvovch/Thermal-FIST/compare/v0.9...v1.0

[Version 0.9]: https://github.com/vlvovch/Thermal-FIST/compare/v0.8...v0.9

[Version 0.8]: https://github.com/vlvovch/Thermal-FIST/compare/v0.7...v0.8

[Version 0.7]: https://github.com/vlvovch/Thermal-FIST/compare/v0.6...v0.7

[Version 0.6]: https://github.com/vlvovch/Thermal-FIST/releases/tag/v0.6
<|MERGE_RESOLUTION|>--- conflicted
+++ resolved
@@ -4,7 +4,6 @@
 
 The format is based on [Keep a Changelog](https://keepachangelog.com/en/1.0.0/)
 
-<<<<<<< HEAD
 ## [Version 1.4.1] 
 
 Date: 2022-10-18
@@ -12,9 +11,6 @@
 - GUI: Added more clarity concerning the loading of the decays list
 - GUI: Number of known decays channels shown in the table for unstable hadrons
 - Added explicit calculation of Fermi-Dirac integrals at T = 0
-
-=======
->>>>>>> 3fe2829a
 
 ## [Version 1.4] 
 
